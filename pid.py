''' PID System Controller

Ethan Lew
4/18/19
elew@pdx.edu

Create a PID controller capable of being used with SysBase Dynamics object 
'''

from system import IterSysBase, wraptopi, minmax
import numpy as np
from numpy import sin, cos
from numba import jit

import enum 
class IntegrationType(enum.Enum): 
    rectangular = 0
    trapezoidal = 1
    parabolic = 2
  

class PIDIntegralError(Exception):
   pass

class IterPID(IterSysBase):
    '''Discrete Time PID Controller

    Kp - proportional gain
    Kd - derivative gain
    Ki - integral gain

    Types:
    'linear' - linear control input
    'angular' - angular control input (wraps to [-pi, pi])

    Integral Methods:
    'Rectangular' - accumulator
    'Trapezoidal' - Newton's Integration Method
    'Parabolic' - Quadratic Simpson's Method

    Derivative Methods:
    'backwards' - Backwards difference

    TODO: Implement kalman filter as a denoising option
    '''
    def __init__(self, Ts, Tp=0.01):
        IterSysBase.__init__(self, Ts, Tp=Tp, n=1)
        default_PID = {'Kp': 1.0, 'Kd': 1.0, 'Ki': 1.0,
<<<<<<< HEAD
                         'max': 10000.0, 'i_max': 10000.0, 'd_max': 10000.0,
=======
                         'max': 10000.0, 'i_max': 10000.0, 'd_max': 10000.0, 'd_off': 0,
>>>>>>> f81046c6
                         'i_method' : IntegrationType.trapezoidal, 'd_method' : 'backwards', 'type' : 'linear'}
        self.parameters = default_PID
        self.equations = 'PID'

        self.q = np.zeros((4, 1))
        self.p = np.zeros((1, 1))

        self.force = np.zeros((1))

        self.update_params()

    def tune(self, Kp, Kd, Ki):
        self.parameters['Kp'] = Kp
        self.parameters['Kd'] = Kd
        self.parameters['Ki'] = Ki

    def update_params(self):
        method = self.parameters['i_method']


    def vdq(self, t, q, F):
        method = self.parameters['i_method']
        pid_type = self.parameters['type']

        # If angular, unwrap phase to continuous phase
        if(pid_type == 'angular'):
            F = [wraptopi(F[0])]

        dq = np.zeros((4))
        dq[0] = F[0]
        dq[1] = q[0] 
        dq[2] = q[1]

        # Apply integration method
        if(method == IntegrationType.rectangular):
            dq[3] = q[3] + (F[0]/2 + dq[1]/2)*self.Ts
        elif(method == IntegrationType.trapezoidal):
            dq[3] = q[3] + ((F[0] + 4*dq[1] + dq[2])/6)*self.Ts
        elif(method == IntegrationType.parabolic):
            dq[3] = q[3] + F[0]*self.Ts
        else:
            raise PIDIntegralError
        
        return dq

    def convert_sys(self):
        pid = self.parameters
        Kp = pid['Kp']
        Ki = pid['Ki']
        Kd = pid['Kd']

        i_max = pid['i_max']
        d_max = pid['d_max']
        tot_max = pid['max']
        d_off = pid['d_off']
        
        dp = np.zeros((1))
        p_term = Kp*self.q[0]
        i_term = minmax(Ki*(self.q[3]), i_max)
        
        # Explore denoising options
        d_term = minmax(Kd*(self.q[0] - self.q[1])/self.Ts, d_max)

        dp[0] = minmax(p_term + i_term + d_term, tot_max)

        # Add d offset
        if dp[0] < 0:
            dp[0] -= d_off
        else:
            dp[0] += d_off

        self.p = dp

if __name__ == '__main__':
    import matplotlib.pyplot as plt
    PID = IterPID(1)

    print(PID)
    nsteps = 340
    dt = 1/10
    t = np.zeros(nsteps)

    pos = np.zeros((nsteps, 3))

    PID.set_IC([0, 0, 0, 0])

    for i in range(0, nsteps):
        pos[i, 0] = i*dt
        pos[i, 1] = PID.get_position_coordinates()
        t[i] = i*dt
        PID.update_current_state(dt, [(i*dt)])
        pos[i, 2] = (i*dt)

    plt.plot(pos[:, 0], pos[:, 1:])
    plt.show()<|MERGE_RESOLUTION|>--- conflicted
+++ resolved
@@ -46,11 +46,7 @@
     def __init__(self, Ts, Tp=0.01):
         IterSysBase.__init__(self, Ts, Tp=Tp, n=1)
         default_PID = {'Kp': 1.0, 'Kd': 1.0, 'Ki': 1.0,
-<<<<<<< HEAD
-                         'max': 10000.0, 'i_max': 10000.0, 'd_max': 10000.0,
-=======
                          'max': 10000.0, 'i_max': 10000.0, 'd_max': 10000.0, 'd_off': 0,
->>>>>>> f81046c6
                          'i_method' : IntegrationType.trapezoidal, 'd_method' : 'backwards', 'type' : 'linear'}
         self.parameters = default_PID
         self.equations = 'PID'
